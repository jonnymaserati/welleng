import numpy as np
import math
from copy import copy
try:
    from magnetic_field_calculator import MagneticFieldCalculator
    MAG_CALC = True
except ImportError:
    MAG_CALC = False
from datetime import datetime
from scipy.optimize import minimize
from scipy.spatial.transform import Rotation as R
from typing import List, Union

from .version import __version__
from .utils import (
    MinCurve,
    get_nev,
    get_vec,
    get_angles,
    HLA_to_NEV,
    NEV_to_HLA,
    get_xyz,
    radius_from_dls
)
from .error import ErrorModel, ERROR_MODELS
from .node import Node
from .connector import Connector, interpolate_well
from .visual import figure
from .units import ureg


AZI_REF = ["true", "magnetic", "grid"]


class SurveyHeader:
    def __init__(
        self,
        name: Union[str, int] = None,
        longitude: float = None,
        latitude: float = None,
        altitude: float = None,
        survey_date: str = None,
        G: float = 9.80665,
        b_total: float = None,
        earth_rate: float = 0.26251614,
        dip: float = None,
        declination: float = None,
        convergence: float = 0,
        azi_reference: str = "true",
        vertical_inc_limit: float = 0.0001,
        deg: bool = True,
        depth_unit: str = 'meters',
        surface_unit: str = 'meters',
        mag_defaults: dict = {
            'b_total': 50_000.,
            'dip': 70.,
            'declination': 0.,
        },
        **kwargs
    ):
        """
        A class for storing header information about a well.

        Parameters
        ----------
        name: string or int (default: None)
            The assigned name of the well bore or asset id.
        longitude: float (default: None)
            The longitude of the surface location of the well. If left
            default (None) then it will be assigned to Grenwich, the
            undisputed center of the universe.
        latitude: float (default: None)
            The latitude of the surface location of the well. If left
            default (None) then it will be assigned to Grenwich, the
            undisputed center of the universe.
        altitude: float (default: None)
            The altitude of the surface location. If left defaults (None)
            then it will be assigned to 0.
        survey_date: YYYY-mm-dd (default: None)
            The date on which the survey data was recorded. If left
            default then the current date is assigned.
        G: float (default: 9.80665)
            The gravitational field strength in m/s^2.
        b_total: float (default: None)
            The gravitation field strength in nT. If left default, then
            the value is calculated from the longitude, latitude, altitude
            and survey_data properties using the magnetic_field_calculator.
        earth_rate: float (default: 0.26249751949994715)
            The rate of rotation of the earth in radians per hour.
        noise_reduction_factor: float (default: 1.0)
            A fiddle factor for random gyro noise.
        dip: float (default: None)
            The dip (inclination) of the magnetic field relative to the
            earth's horizontal. If left default, then the value is
            calculated using the magnetic_field_calculator. The unit (deg
            of rad) is determined by the deg property.
        declination: float (default: None)
            The angle between true north and magnetic north at the well
            location. If left default, then the value is calculated
            using the magnetic_field_calculator.
        convergence: float (default: 0)
            The angle of convergence between the projection meridian and
            the line from true north through the location of the well.
        azi_reference: string (default: 'true')
            The reference system for the azimuth angles in the survey data,
            either "true", "magnetic" or "grid". Note that survey
            calculations are performed in the "grid" reference and
            converted to and from the other systems.
        vertical_inc_limit: float (default 0.0001)
            For survey inclination angles less than the vertical_inc_limit
            (in degrees), calculations are approximated to avoid
            singularities and errors.
        deg: bool (default: True)
            Indicates whether the survey angles are measured in degrees
            (True) or radians (False).
        depth_unit: string (default: "meters")
            The unit of depth for the survey data, either "meters" or
            "feet".
        surface_unit: string (default: "feet")
            The unit of distance for the survey data, either "meters" or
            "feet".
        """
        if latitude is not None:
            assert 90 >= latitude >= -90, "latitude out of bounds"
        if longitude is not None:
            assert 180 >= longitude >= -180, "longitude out of bounds"
        assert azi_reference in AZI_REF

        self._validate_date(survey_date)
        self.name = name
        self.latitude = latitude if latitude is not None else 51.4934
        self.longitude = longitude if longitude is not None else 0.0098
        self.altitude = altitude if altitude is not None else 0.
        self._get_date(survey_date)
        self.b_total = b_total
        self.earth_rate = earth_rate
        self.dip = dip
        self.convergence = convergence
        self.declination = declination
        self.vertical_inc_limit = vertical_inc_limit

        self.depth_unit = get_unit(depth_unit)
        self.surface_unit = get_unit(surface_unit)
        self.G = G
        self.azi_reference = azi_reference

        self.mag_defaults = mag_defaults
        self._get_mag_data(deg)

    def _get_mag_data(self, deg: str):
        """
        Initiates b_total if provided, else calculates a value.

        """
        if MAG_CALC:
            calculator = MagneticFieldCalculator()
            try:
                result = calculator.calculate(
                    latitude=self.latitude,
                    longitude=self.longitude,
                    altitude=self.altitude,
                    date=self.survey_date
                )
            except: # noqa E722
                result = calculator.calculate(
                    latitude=self.latitude,
                    longitude=self.longitude,
                    altitude=self.altitude,
                    date=self._get_date(date=None)
                )
        else:
            result = {
                'field-value': {
                    'total-intensity': {
                        'value': self.mag_defaults.get('b_total')
                    },
                    'inclination': {
                        'value': self.mag_defaults.get('dip')
                    },
                    'declination': {
                        'value': self.mag_defaults.get('declination')
                    }
                }
            }

        self._get_magnetic_params(result, deg)

    def _get_magnetic_params(self, result, deg):

        if self.b_total is None:
            self.b_total = result['field-value']['total-intensity']['value']
            # TODO: Check this conditional
            if not deg:
                self.b_total = math.radians(self.b_total)
        if self.dip is None:
            self.dip = -result['field-value']['inclination']['value']
            if not deg:
                self.dip = math.radians(self.dip)
        if self.declination is None:
            self.declination = result['field-value']['declination']['value']
            if not deg:
                self.declination = math.radians(self.declination)

        if deg:
            self.dip = math.radians(self.dip)
            self.declination = math.radians(self.declination)
            self.convergence = math.radians(self.convergence)
            self.vertical_inc_limit = math.radians(
                self.vertical_inc_limit
            )

    def _get_date(self, date: str):
        """
        The function to get today's dat eof date as a string in the format of
        YYYY-MM-DD if date isn't provided.
        """
        if date is None:
            date = datetime.today().strftime('%Y-%m-%d')
        self.survey_date = date

    def _validate_date(self, date: str):
        """
        This function checks if the date provided is of the correct format.
        """
        if date is None:
            return
        try:
            datetime.strptime(date, '%Y-%m-%d')
        except ValueError:
            raise ValueError("incorrect data format, should be YYYY-MM-DD")


class Survey:
    def __init__(
        self,
        md: np.ndarray,
        inc: np.ndarray,
        azi: np.ndarray,
        n: np.ndarray = None,
        e: np.ndarray = None,
        tvd: np.ndarray = None,
        x: np.ndarray = None,
        y: np.ndarray = None,
        z: np.ndarray = None,
        vec: Union[List[np.ndarray], None] = None,
        nev: Union[List[np.ndarray], None] = None,
        header: SurveyHeader = None,
        radius: Union[List[np.ndarray], None] = None,
        cov_nev: Union[List[np.ndarray], None] = None,
        cov_hla: Union[List[np.ndarray], None] = None,
        error_model: 'str' = None,
        start_xyz: list = [0., 0., 0.],
        start_nev: list = [0., 0., 0.],
        start_cov_nev=None,
        deg: bool = True,
        unit: str = "meters",
        **kwargs
    ):
        """
        Initialize a welleng.Survey object. Calculations are performed in the
        azi_reference "grid" domain.

        Parameters
        ----------
            md: (,n) list or array of floats
                List or array of well bore measured depths.
            inc: (,n) list or array of floats
                List or array of well bore survey inclinations
            azi: (,n) list or array of floats
                List or array of well bore survey azimuths
            n: (,n) list or array of floats (default: None)
                List or array of well bore northings
            e: (,n) list or array of floats (default: None)
                List or array of well bore eastings
            tvd: (,n) list or array of floats (default: None)
                List or array of local well bore z coordinates, i.e. depth
                and usually relative to surface or mean sea level.
            x: (,n) list or array of floats (default: None)
                List or array of local well bore x coordinates, which is
                usually aligned to the east direction.
            y: (,n) list or array of floats (default: None)
                List or array of local well bore y coordinates, which is
                usually aligned to the north direction.
            z: (,n) list or array of floats (default: None)
                List or array of well bore true vertical depths relative
                to the well surface datum (usually the drill floor
                elevation DFE, so not always identical to tvd).
            vec: (n,3) list or array of (,3) floats (default: None)
                List or array of well bore unit vectors that describe the
                inclination and azimuth of the well relative to (x,y,z)
                coordinates.
            header: SurveyHeader object (default: None)
                A SurveyHeader object with information about the well location
                and survey data. If left default then a SurveyHeader will be
                generated with the default properties assigned, but these may
                not be relevant and may result in incorrect data.
            radius: float or (,n) list or array of floats (default: None)
                If a single float is specified, this value will be
                assigned to the entire well bore. If a list or array of
                floats is provided, these are the radii of the well bore.
                If None, a well bore radius of 12" or approximately 0.3 m
                is applied.
            cov_nev: (n,3,3) list or array of floats (default: None)
                List or array of covariance matrices in the (n,e,v)
                coordinate system.
            cov_hla: (n,3,3) list or array of floats (default: None)
                List or array of covariance matrices in the (h,l,a)
                well bore coordinate system (high side, lateral, along
                hole).
            error_model: str (default: None)
                If specified, this model is used to calculate the
                covariance matrices if they are not present. Currently,
                only the "ISCWSA_MWD" model is provided.
            start_xyz: (,3) list or array of floats (default: [0,0,0])
                The start position of the well bore in (x,y,z) coordinates.
            start_nev: (,3) list or array of floats (default: [0,0,0])
                The start position of the well bore in (n,e,v) coordinates.
            start_cov_nev: (,3,3) list or array of floats (default: None)
                The covariance matrix for the start position of the well
                bore in (n,e,v) coordinates.
            deg: boolean (default: True)
                Indicates whether the provided angles are in degrees
                (True), else radians (False).
            unit: str (default: 'meters')
                Indicates whether the provided lengths and distances are
                in 'meters' or 'feet', which impacts the calculation of
                the dls (dog leg severity).

        Returns
        -------
        A welleng.survey.Survey object.
        """
        if header is None:
            self.header = SurveyHeader()
        else:
            assert isinstance(header, SurveyHeader)
            self.header = header
        assert unit == self.header.depth_unit, (
            "inconsistent units with header"
        )
        self.unit = unit
        self.deg = deg
        self.start_xyz = start_xyz
        self.start_nev = start_nev
        self.md = np.array(md).astype('float64')
        self.start_cov_nev = start_cov_nev

        self._process_azi_ref(inc, azi, deg)

        self._get_radius(radius)

        self.survey_deg = np.array(
            [self.md, self.inc_deg, self.azi_grid_deg]
        ).T
        self.survey_rad = np.array(
            [self.md, self.inc_rad, self.azi_grid_rad]
        ).T

<<<<<<< HEAD
        self.n = n
        self.e = e
        self.tvd = tvd
        self.x = x
        self.y = y
        self.z = z
=======
        self.n = np.array(n) if n is not None else n
        self.e = np.array(e) if e is not None else e
        self.tvd = np.array(tvd) if tvd is not None else tvd

        # start_nev will be overwritten if n, e, tvd data provided
        if not all((self.n is None, self.e is None, self.tvd is None)):
            self.start_nev = np.array(
                [self.n[0], self.e[0], self.tvd[0]]
            )
        else:
            self.start_nev = np.array(start_nev)

        self.x = np.array(x) if x is not None else x
        self.y = np.array(y) if y is not None else y
        self.z = np.array(z) if z is not None else z
>>>>>>> 00cd4b13
        if vec is not None:
            if nev:
                self.vec_nev = vec
                self.vec_xyz = get_xyz(vec)
            else:
                self.vec_xyz = vec
                self.vec_nev = get_nev(vec)
        else:
            self.vec_nev, self.vec_xyz = vec, vec

        self._min_curve(vec)
        self._get_toolface_and_rates()

        self.cov_hla = cov_hla
        self.cov_nev = cov_nev

        # initialize errors
        # TODO: read this from a yaml file in errors
        error_models = ERROR_MODELS
        if error_model is not None:
            assert error_model in error_models, "Unrecognized error model"
        self.error_model = error_model
        self._get_errors()

        self.interpolated = kwargs.get('interpolated')

    def _process_azi_ref(self, inc: np.ndarray, azi: np.ndarray, deg: bool):
        """
        This function modifies the true azimuth and/or magnetic azimuth based
        on the azimuth reference.
        """
        if self.header.azi_reference == 'grid':
            self._make_angles(inc, azi, deg)
            self.azi_true_deg = (
                self.azi_grid_deg + math.degrees(self.header.convergence)
            )
            self.azi_mag_deg = (
                self.azi_true_deg - math.degrees(self.header.declination)
            )
            self._get_azi_mag_and_true_rad()

        elif self.header.azi_reference == 'true':
            if deg:
                self.azi_true_deg = np.array(azi).astype('float64')
                self.azi_mag_deg = (
                    self.azi_true_deg - math.degrees(self.header.declination)
                )
                self._get_azi_mag_and_true_rad()
                azi_temp = self._get_azi_temp(deg)
            else:
                self.azi_true_rad = np.array(azi).astype('float64')
                self.azi_mag_rad = (
                    self.azi_true_rad - self.header.declination
                )
                self._get_azi_mag_and_true_deg()
                azi_temp = self._get_azi_temp(deg)
            self._make_angles(inc, azi_temp, deg)

        else:  # azi_reference is "magnetic"
            if deg:
                self.azi_mag_deg = np.array(azi).astype('float64')
                self.azi_true_deg = (
                    self.azi_mag_deg + math.degrees(self.header.declination)
                )
                self._get_azi_mag_and_true_rad()
                azi_temp = self._get_azi_temp(deg)
            else:
                self.azi_mag_rad = np.array(azi).astype('float64')
                self.azi_true_rad = (
                    self.azi_mag_rad + self.header.declination
                )
                self._get_azi_mag_and_true_deg()
                azi_temp = self._get_azi_temp(deg)
            self._make_angles(inc, azi_temp, deg)

    def _get_azi_temp(self, deg: bool):
        if deg:
            azi_temp = self.azi_true_deg - math.degrees(
                self.header.convergence
            )
        else:
            azi_temp = self.azi_true_rad - self.header.convergence

        return azi_temp

    def _get_azi_mag_and_true_rad(self):
        """
        Get true and magnetic azimuth in radians from degrees.
        """

        self.azi_true_rad, self.azi_mag_rad = (
            np.radians(np.array([
                self.azi_true_deg, self.azi_mag_deg
            ]))
        )

    def _get_azi_mag_and_true_deg(self):
        """
        Get true and magnetic azimuth in degrees from radians.
        """
        self.azi_true_deg, self.azi_mag_deg = (
            np.degrees(np.array([
                self.azi_true_rad, self.azi_mag_rad
            ]))
        )

    def _get_radius(self, radius: Union[List[np.ndarray], None] = None):
        """
        Get true and magnetic azimuth in radians.
        """

        if radius is None:
            self.radius = np.full_like(self.md.astype(float), 0.3048)
        elif np.array([radius]).shape[-1] == 1:
            self.radius = np.full_like(self.md.astype(float), radius)
        else:
            assert len(radius) == len(self.md), "Check radius"
            self.radius = np.array(radius)

    def _min_curve(self, vec: Union[List[np.ndarray], None] = None):
        """
        Get the (x,y,z), (n,e,v), doglegs, rfs, delta_mds, dlss and
        vectors for the well bore if they were not provided, using the
        minimum curvature method.
        """
        mc = MinCurve(
            self.md, self.inc_rad, self.azi_grid_rad, self.start_xyz, self.unit
        )
        self.dogleg = mc.dogleg
        self.rf = mc.rf
        self.delta_md = mc.delta_md
        self.dls = mc.dls
        self.pos_xyz = mc.poss
        self.pos_nev = get_nev(self.pos_xyz) + self.start_nev

        if self.x is None:
            self.x, self.y, self.z = (mc.poss).T
        if self.n is None:
            self._get_nev()
        if vec is None:
            self.vec_xyz = get_vec(self.inc_rad, self.azi_grid_rad, deg=False)
            self.vec_nev = get_vec(
                self.inc_rad, self.azi_grid_rad, deg=False, nev=True
            )

    def _get_nev(self):
        """
        Get northing easting, TVD from given x, y, z coordinates.
        """

        self.n, self.e, self.tvd = get_nev(
            np.array([
                self.x,
                self.y,
                self.z
            ]).T,
            start_xyz=self.start_xyz,
            start_nev=self.start_nev
        ).reshape(-1, 3).T

    def _make_angles(self, inc, azi, deg=True):
        """
        Calculate angles in radians if they were provided in degrees or
        vice versa.
        """
        if deg:
            self.inc_rad = np.radians(inc)
            self.azi_grid_rad = np.radians(azi)
            self.inc_deg = np.array(inc)
            self.azi_grid_deg = np.array(azi)
        else:
            self.inc_rad = np.array(inc)
            self.azi_grid_rad = np.array(azi)
            self.inc_deg = np.degrees(inc)
            self.azi_grid_deg = np.degrees(azi)

    def get_error(self, error_model: str, return_error: bool = False):
        assert error_model in ERROR_MODELS, "Undefined error model"

        self.error_model = error_model
        self._get_errors()

        if return_error:
            return self.err
        else:
            return self

    def _get_errors(self):
        """
        Initiate a welleng.error.ErrorModel object and calculate the
        covariance matrices with the specified error model.
        """
        if self.error_model:
            self.err = ErrorModel(
                self,
                error_model=self.error_model
            )
            self.cov_hla = self.err.errors.cov_HLAs.T
            self.cov_nev = self.err.errors.cov_NEVs.T
        else:
            if self.cov_nev is not None and self.cov_hla is None:
                self.cov_hla = NEV_to_HLA(self.survey_rad, self.cov_nev.T).T
            elif self.cov_nev is None and self.cov_hla is not None:
                self.cov_nev = HLA_to_NEV(self.survey_rad, self.cov_hla.T).T
            else:
                pass

        if (
            self.start_cov_nev is not None
            and self.cov_nev is not None
        ):
            self.cov_nev += self.start_cov_nev
            self.cov_hla = NEV_to_HLA(self.survey_rad, self.cov_nev.T).T

    def _curvature_to_rate(self, curvature: np.ndarray) -> np.ndarray:
        """
        calculate turn rate or build rate using the build or turn curvatures.
        """
        with np.errstate(divide='ignore', invalid='ignore'):
            radius = 1 / curvature
        circumference = 2 * np.pi * radius
        if self.unit == 'meters':
            x = 30
        else:
            x = 100
        rate = np.absolute(np.degrees(2 * np.pi / circumference) * x)

        return rate

    def _get_toolface_and_rates(self):
        """
        Reference SPE-84246.
        theta is inc, phi is azi
        """
        # split the survey
        s = SplitSurvey(self)

        if self.unit == 'meters':
            x = 30
        else:
            x = 100

        # this is lazy I know, but I'm using this mostly for flags
        with np.errstate(divide='ignore', invalid='ignore'):
            t1 = np.arctan2(
                np.sin(s.inc2) * np.sin(s.delta_azi),
                (
                    np.sin(s.inc2) * np.cos(s.inc1) * np.cos(s.delta_azi)
                    - np.sin(s.inc1) * np.cos(s.inc2)
                )
            )
            t1 = np.nan_to_num(
                t1,
                nan=np.nan
            )
            t2 = np.arctan2(
                np.sin(s.inc1) * np.sin(s.delta_azi),
                (
                    np.sin(s.inc2) * np.cos(s.inc1)
                    - np.sin(s.inc1) * np.cos(s.inc2) * np.cos(s.delta_azi)
                )
            )
            t2 = np.nan_to_num(
                np.where(t2 < 0, t2 + 2 * np.pi, t2),
                nan=np.nan
            )
            self.curve_radius = (360 / self.dls * x) / (2 * np.pi)

            curvature_dls = 1 / self.curve_radius

            self.toolface = np.concatenate((t1, np.array([t2[-1]])))

            curvature_turn = curvature_dls * (
                np.sin(self.toolface) / np.sin(self.inc_rad)
            )
            self.turn_rate = self._curvature_to_rate(curvature_turn)

            curvature_build = curvature_dls * np.cos(self.toolface)
            self.build_rate = self._curvature_to_rate(curvature_build)

        # calculate plane normals
        n12 = np.cross(s.vec1_nev, s.vec2_nev)
        with np.errstate(divide='ignore', invalid='ignore'):
            self.normals = n12 / np.linalg.norm(n12, axis=1).reshape(-1, 1)

    def _get_sections(self, rtol=0.1, atol=0.1, dls_cont=True):
        sections = get_sections(self, rtol, atol, dls_cont)

        return sections

    def get_nev_arr(self):
        return np.array([
            self.n,
            self.e,
            self.tvd
        ]).T.reshape(-1, 3)

    def save(self, filename: str):
        """
        Saves a minimal (control points) survey listing as a .csv file,
        including the survey header information.

        Parameters
        ----------
        filename: str
            The path and filename for saving the text file.
        """
        export_csv(self, filename)

    def interpolate_md(self, md: float):
        """
        Method to interpolate a position based on measured depth and return
        a node.

        Parameters
        ----------
        md: float
            The measured depth of the point of interest.

        Returns
        -------
        node: we.node.Node object
            A node with attributes describing the point at the provided
            measured depth.

        Examples
        --------
        >>> import welleng as we
        >>> survey = we.connector.interpolate_survey(
        ...    survey=we.survey.Survey(
        ...       md=[0, 500, 1000, 2000, 3000],
        ...       inc=[0, 0, 30, 90, 90],
        ...       azi=[0, 0, 45, 135, 180],
        ...    ),
        ...    step=30
        ... )
        >>> node = survey.interpolate_md(1234)
        >>> node.properties()
        {
            'vec_nev': [0.07584209568113438, 0.5840332282889957, 0.8081789187902809],  # noqa: E501
            'vec_xyz': [0.5840332282889957, 0.07584209568113438, 0.8081789187902809],  # noqa: E501
            'inc_rad': 0.6297429542197106,
            'azi_rad': 1.4416597719915565,
            'inc_deg': 36.081613454889634,
            'azi_deg': 82.60102042890875,
            'pos_nev': [141.27728744087796, 201.41424652428694, 1175.5823295305202],  # noqa: E501
            'pos_xyz': [201.41424652428694, 141.27728744087796, 1175.5823295305202],  # noqa: E501
            'md': 1234.0,
            'unit': 'meters',
            'interpolated': True
        }
        """
        s = interpolate_md(self, md)
        node = get_node(s, -1, s.interpolated[-1])

        return node

    def interpolate_tvd(self, tvd):
        node = interpolate_tvd(self, tvd=tvd)
        return node

    def interpolate_survey_tvd(self, start=None, stop=None, step=10):
        """
        Convenience method for interpolating a Survey object's TVD.
        """
        survey_interpolated = interpolate_survey_tvd(
            self, start=start, stop=stop, step=step
        )
        return survey_interpolated

    def interpolate_survey(self, step=30, dls=1e-8):
        """
        Convenience method for interpolating a Survey object's MD.
        """
        survey_interpolated = interpolate_survey(self, step=step, dls=dls)
        return survey_interpolated

    def figure(self, type='scatter3d', **kwargs):
        fig = figure(self, type, **kwargs)
        return fig

    def project_to_bit(self, delta_md, dls=None, toolface=None):
        """
        Convenience method to project the survey ahead to the bit.

        Parameters
        ----------
        delta_md: float
            The along hole distance from the surveying tool to the bit in
            meters.
        dls: float
            The desired dog leg severity (deg / 30m) between the surveying
            tool and the bit. Default is to project the DLS of the last
            survey section.
        toolface: float
            The desired toolface to project from at the last survey point.
            The default is to project the current toolface from the last
            survey station.

        Returns
        -------
        node: welleng.node.Node object
        """
        if dls is None:
            dls = self.dls[-1]
        if toolface is None:
            toolface = self.toolface[-1]

        node = project_ahead(
            pos=np.array([self.n, self.e, self.tvd]).T[-1],
            vec=self.vec_nev[-1],
            delta_md=delta_md,
            dls=dls,
            toolface=toolface,
            md=self.md[-1]
        )

        return node

    def project_to_target(
        self,
        node_target,
        dls_design=3.0,
        delta_md=None,
        dls=None, toolface=None,
        step=30
    ):
        survey = project_to_target(
            self,
            node_target,
            dls_design,
            delta_md,
            dls, toolface,
            step
        )
        return survey

<<<<<<< HEAD
=======
    def _get_vertical_section(self, *args, **kwargs):
        """
        Internal function to initiate the vertical section by calculating
        the magnitude of the lateral displacement and, if a vertical section
        azimuth is defined, calculating the vertical section lateral
        component along the given vertical section azimuth (relative to the
        defined reference azimuth).
        """
        self.hypot = np.hypot(
            self.n[1:] - self.n[:-1],
            self.e[1:] - self.e[:-1]
        )

        if self.header.vertical_section_azimuth is not None:
            self.vertical_section = self.get_vertical_section(
                self.header.vertical_section_azimuth, deg=False
            )
        else:
            self.vertical_section = None

    def get_vertical_section(self, vertical_section_azimuth, deg=True):
        """
        Calculate the vertical section.

        Parameters
        ----------
        vertical_section_azimuth: float
            The azimuth (relative to the reference azimuth defined in the
            survey header) along which to calculate the vertical section
            lateral displacement.
        deg: boolean (default: True)
            Indicates whether the vertical section azimuth parameter is in
            degrees or radians (True or False respectively).

        Returns
        -------
        result: (n, 1) ndarray
        """
        vertical_section_azimuth = (
            vertical_section_azimuth if not deg
            else math.radians(vertical_section_azimuth)
        )
        azi_temp = getattr(
            self,
            f"azi_{self.azi_ref_lookup[self.header.azi_reference]}_rad"
        )
        azi_temp[np.where(self.inc_rad == 0.0)] = (
            vertical_section_azimuth
        )
        result = np.cos(
            vertical_section_azimuth
            - (azi_temp[1:] + azi_temp[:-1]) / 2
        ) * self.hypot

        result = np.cumsum(np.hstack(([0.0], result)))

        return result

    def set_vertical_section(self, vertical_section_azimuth, deg=True):
        """
        Sets the vertical_section_azimuth property in the survey header and
        the vertical section data with the data calculated for the input
        azimuth.

        Parameters
        ----------
        vertical_section_azimuth: float
            The azimuth (relative to the reference azimuth defined in the
            survey header) along which to calculate the vertical section
            lateral displacement.
        deg: boolean (default: True)
            Indicates whether the vertical section azimuth parameter is in
            degrees or radians (True or False respectively).
        """
        self.header.vertical_section_azimuth = vertical_section_azimuth
        self.vertical_section = self.get_vertical_section(
            vertical_section_azimuth, deg
        )

    def modified_tortuosity_index(
        self, rtol=1.0, data=False, **kwargs
    ):
        """
        Convenient method for calculating the Tortuosity Index (TI) using a
        modified version of the method described in the International
        Association of Directional Drilling presentation
        (https://www.iadd-intl.org/media/files/files/47d68cb4/iadd-luncheon-february-22-2018-v2.pdf)
        by Pradeep Ashok et al.

        Parameters
        ----------
        rtol: float
            Relative tolerance when determining closeness of normal vectors.
        atol: float
            Absolute tolerance when determining closeness of normal vectors.
        data: boolean
            If true returns a dictionary of properties.

        Returns
        ti: (n,1) array or dict
            Array of tortuosity index or a dict of results where:
        """
        return modified_tortuosity_index(
            self, rtol=rtol, data=data, **kwargs
        )

    def tortuosity_index(self, rtol=1.0, data=False, **kwargs):
        """
        A modified version of the Tortuosity Index function originally
        referenced in an IADD presentation on "Measuring Wellbore
        Tortuosity" by Pradeep Ashok - https://www.iadd-intl.org/media/
        files/files/47d68cb4/iadd-luncheon-february-22-2018-v2.pdf with
        reference to the original paper "A Novel Method for the Automatic
        Grading of Retinal Vessel Tortuosity" by Enrico Grisan et al.
        In SPE/IADC-194099-MS there's mention that a factor of 1e7 is
        applied to the TI result since the results are otherwise very small
        numbers.
        Unlike the documented version that uses delta inc and azi for
        determining continuity and directional intervals (which are not
        independent and so values are double dipped in 3D), this method
        determines the point around which the well bore is turning and tests
        for continuity of these points. As such, this function takes account
        of torsion of the well bore and demonstrates that actual/drilled
        trajectories are significantly more tortuous than planned
        trajectories (intuitively).

        Parameters
        ----------
        rtol: float
            Relative tolerance when determining closeness of normal vectors.
        atol: float
            Absolute tolerance when determining closeness of normal vectors.
        data: boolean
            If true returns a dictionary of properties.

        Returns
        ti: (n,1) array
            Array of tortuosity index or a dict or results.
        """

        return tortuosity_index(
            self, rtol=rtol, data=data, **kwargs
        )

    def directional_difficulty_index(self, **kwargs):
        """
        Taken from IADC/SPE 59196 The Directional Difficulty Index - A
        New Approach to Performance Benchmarking by Alistair W. Oag et al.

        Returns
        -------
        data: (n) array of floats
            The ddi for each survey station.
        """

        return directional_difficulty_index(self, **kwargs)


def modified_tortuosity_index(
    survey, rtol=1.0, data=False, **kwargs
):
    """
    Method for calculating the Tortuosity Index (TI) using a modified
    version of the method described in the International Association of
    Directional Drilling presentation (https://www.iadd-intl.org/media/files/files/47d68cb4/iadd-luncheon-february-22-2018-v2.pdf)
    by Pradeep Ashok et al.
    """
    # set default params
    coeff = kwargs.get('coeff', 1.0)  # for testing dimensionlessness
    kappa = kwargs.get('kapa', 1)

    continuous, starts, mds, locs, n_sections, n_sections_arr = _get_ti_data(
        survey, rtol
    )

    l_cs = (
        survey.md[1:] - mds[n_sections_arr - 1]
    ) / coeff
    l_xs = np.linalg.norm(
        survey.pos_nev[1:]
        - np.array(locs)[n_sections_arr - 1],
        axis=1
    ) / coeff
    b = (
        (l_cs / l_xs) - 1
    ) / l_cs
    # )

    cumsum = 0
    a = []
    for n in n_sections:
        a.extend(
            b[n_sections_arr == n]
            + cumsum
        )
        cumsum = a[-1]
    a = np.array(a)

    mti = np.hstack((
        np.array([0.0]),
        (
            # 1
            (n_sections_arr / (n_sections_arr + 1))
            * (kappa * ((survey.md[1:] - survey.md[0]) / coeff))
            # * (kappa / (np.cumsum(survey.dogleg)[1:] + 1))
            * a
        )
    ))

    if data:
        return {
            'continuous': continuous, 'starts': starts, 'mds': mds,
            'locs': locs, 'n_sections': n_sections,
            'n_sections_arr': n_sections_arr, 'l_cs': l_cs, 'l_xs': l_xs,
            'mti': mti
        }

    return mti


def tortuosity_index(survey, rtol=1.0, data=False, **kwargs):
    """
    Method for calculating the Tortuosity Index (TI) as described in the 
    International Association of Directional Drilling presentation
    (https://www.iadd-intl.org/media/files/files/47d68cb4/iadd-luncheon-february-22-2018-v2.pdf)
    by Pradeep Ashok et al.
    """
    # set default params
    coeff = kwargs.get('coeff', 0.3048)  # for testing dimensionlessness
    kappa = kwargs.get('kapa', 1e7)

    continuous, starts, mds, locs, n_sections, n_sections_arr = _get_ti_data(
        survey, rtol
    )

    l_cs = (survey.md[1:] - mds[n_sections_arr - 1]) / coeff
    l_xs = np.linalg.norm(
        survey.pos_nev[1:]
        - np.array(locs)[n_sections_arr - 1],
        axis=1
    ) / coeff
    b = (
        (l_cs / l_xs) - 1
    )

    cumsum = 0
    a = []
    for n in n_sections:
        a.extend(
            b[n_sections_arr == n]
            + cumsum
        )
        cumsum = a[-1]
    a = np.array(a)

    ti = np.hstack((
        np.array([0.0]),
        (
            (n_sections_arr / (n_sections_arr + 1))
            * (kappa / (survey.md[1:] - survey.md[0] / coeff))
            * a
        )
    ))

    if data:
        return {
            'continuous': continuous, 'starts': starts, 'mds': mds,
            'locs': locs, 'n_sections': n_sections,
            'n_sections_arr': n_sections_arr, 'l_cs': l_cs, 'l_xs': l_xs,
            'ti': ti
        }

    return ti


def directional_difficulty_index(survey, **kwargs):
    """
    Taken from IADC/SPE 59196 The Directional Difficulty Index - A
    New Approach to Performance Benchmarking by Alistair W. Oag et al.
    Parameters
    ----------
    survey: welleng.survey.Survey object
    data: bool
        If True, returns the ddi at each survey station.
    Returns
    -------
    ddi: float
        The ddi for the well at well (at TD).
    data: (n) array of floats
        The ddi for each survey station.
    """
    with np.errstate(divide='ignore', invalid='ignore'):
        ddi = np.nan_to_num(np.log10(
            (
                (survey.md * ureg.meters).to('ft').m
                * (
                    np.linalg.norm(
                        (survey.n, survey.e), axis=0
                    ) * ureg.meters
                ).to('ft').m
                * np.cumsum(np.degrees(survey.dogleg))
            )
            / (survey.tvd * ureg.meters).to('ft').m
        ), nan=0.0, posinf=0.0, neginf=0.0)

    return ddi


def _get_ti_data(survey, rtol):
    # tol_0 = np.full((len(survey.md) - 2, 3), rtol)
    # delta_md = (survey.md[2:] - survey.md[1:-1]).reshape(-1, 1)
    # delta_norm = survey.normals[1:] - survey.normals[:-1]
    # tol_norm = tol_0 * np.sin(delta_md / 30)

    # continuous = (
    #     (delta_norm / 30 * delta_md <= tol_norm).all(axis=-1) | (
    #         np.isnan(survey.normals[1:]).all(axis=-1)
    #         & np.isnan(survey.normals[:-1]).all(axis=-1)
    #     )
    # )
    continuous = np.all(
        np.isclose(
            survey.normals[:-1],
            survey.normals[1:],
            equal_nan=True,
            rtol=rtol, atol=rtol
        ), axis=-1
    )

    starts = np.concatenate((
        np.array([0]),
        np.where(continuous == False)[0] + 1,
    ))

    mds = survey.md[starts]
    locs = survey.pos_nev[starts]
    n_sections = np.arange(1, len(starts) + 1, 1)
    n_sections_arr = np.searchsorted(mds, survey.md[1:])

    return (
        continuous, starts, mds, locs, n_sections, n_sections_arr
    )

>>>>>>> 00cd4b13

class TurnPoint:
    def __init__(
        self,
        md=None,
        inc=None,
        azi=None,
        build_rate=None,
        turn_rate=None,
        dls=None,
        toolface=None,
        method=None,
        target=None,
        tie_on=False,
        location=None
    ):
        self.md = md
        self.inc = inc
        self.azi = azi
        self.build_rate = build_rate
        self.turn_rate = turn_rate
        self.dls = dls
        self.toolface = toolface
        self.method = method
        self.target = target
        self.tie_on = tie_on
        self.location = location


def get_node(survey, idx, interpolated=False):
    node = Node(
        pos=[survey.n[idx], survey.e[idx], survey.tvd[idx]],
        vec=survey.vec_nev[idx].tolist(),
        md=survey.md[idx],
        unit=survey.unit,
        nev=True,
        interpolated=interpolated
    )
    return node


def interpolate_md(survey, md):
    """
    Interpolates a survey at a given measured depth.
    """
    # get the closest survey stations
    idx = np.searchsorted(survey.md, md, side="left") - 1

    assert idx < len(survey.md), "The md is beyond the survey"

    x = md - survey.md[idx]
    assert x >= 0

    return _interpolate_survey(survey, x=x, index=idx)


def _interpolate_survey(survey, x=0, index=0):
    """
    Interpolates a point distance x between two survey stations
    using minimum curvature.

    Parameters
    ----------
        survey: welleng.Survey
            A survey object with at least two survey stations.
        x: float
            Length along well path from indexed survey station to
            perform the interpolate at. Must be less than length
            to the next survey station.
        index: int
            The index of the survey station from which to interpolate
            from.

    Returns
    -------
        survey: welleng.Survey
            A survey object consisting of the two survey stations
            between which the interpolation has been made (index 0 and
            2), with the interpolated station between them (index 1)

    """
    index = int(index)

    assert index < len(survey.md) - 1, "Index is out of range"

    # check if it's just a tangent section
    if survey.dogleg[index + 1] == 0:
        azi = survey.azi_grid_rad[index]
        inc = survey.inc_rad[index]

    else:
        # get the vector
        t1 = survey.vec_xyz[index]
        t2 = survey.vec_xyz[index + 1]

        total_dogleg = survey.dogleg[index + 1]

        dogleg = x * (total_dogleg / survey.delta_md[index + 1])

        t = (
            (math.sin(total_dogleg - dogleg) / math.sin(total_dogleg)) * t1
            + (math.sin(dogleg) / math.sin(total_dogleg)) * t2
        )

        t /= np.linalg.norm(t)

        inc, azi = get_angles(t)[0]

    sh = survey.header
    sh.azi_reference = 'grid'

    s = Survey(
        md=np.array([survey.md[index], survey.md[index] + x]),
        inc=np.array([survey.inc_rad[index], inc]),
        azi=np.array([survey.azi_grid_rad[index], azi]),
        start_xyz=list(np.array([survey.x, survey.y, survey.z]).T[index]),
        start_nev=list(np.array([survey.n, survey.e, survey.tvd]).T[index]),
        header=sh,
        deg=False,
    )
    interpolated = False if any((
        x == 0,
        x == survey.md[index + 1] - survey.md[index]
     )) else True
    s.interpolated = [False, interpolated]

    return s


def tidy_up_angle(d):
    """
    Helper function to handle large angles.
    """
    if abs(d) > np.pi:
        d %= (2 * np.pi)
    return d


def interpolate_tvd(survey, tvd, **kwargs):
    # only seem to work with relative small delta_md - re-write with minimize
    # function?

    coeff = 1
    # find closest point assuming tvd is sorted list
    idx = np.searchsorted(survey.tvd, tvd, side="right") - 1
    if idx == len(survey.tvd) - 1:
        idx = len(survey.tvd) - 2
    elif idx == -1:
        idx = len(survey.tvd) - 2
        coeff = -1
    pos1, pos2 = np.array([survey.n, survey.e, survey.tvd]).T[idx: idx + 2]
    vec1, vec2 = survey.vec_nev[idx: idx + 2]
    dogleg = survey.dogleg[idx + 1]
    delta_md = survey.delta_md[idx + 1]

    node_origin = kwargs.get('node_origin')
    if node_origin:
        pos1, vec1 = node_origin.pos_nev, node_origin.vec_nev
        delta_md = survey.md[idx + 1] - node_origin.md
        # TODO: need to recalculate the dogleg
        s_temp = Survey(
            md=[node_origin.md, survey.md[idx + 1]],
            inc=[node_origin.inc_rad, survey.inc_rad[idx + 1]],
            azi=[node_origin.azi_rad, survey.azi_grid_rad[idx + 1]],
            deg=False
        )
        dogleg = s_temp.dogleg[-1]

    if np.isnan(dogleg):
        return _interpolate_survey(survey, x=0, index=idx)

    if dogleg == 0:
        x = (
            (
                tvd - survey.tvd[idx]
            )
            / (survey.tvd[idx + 1] - survey.tvd[idx])
        ) * (survey.md[idx + 1] - survey.md[idx])
    else:
        m = np.array([0., 0., coeff])
        a = np.dot(m, vec1) * np.sin(dogleg)
        b = np.dot(m, vec1) * np.cos(dogleg) - np.dot(m, vec2)
        p = np.array([0., 0., tvd]) - pos1
        c = (
            np.dot(m, p)
            * dogleg
            * np.sin(dogleg)
            / delta_md
        ) + b

        d1 = 2 * np.arctan2(
            (
                a + (a ** 2 + b ** 2 - c ** 2) ** 0.5
            ),
            (
                b + c
            )
        )
        d1 = tidy_up_angle(d1)

        d2 = 2 * np.arctan2(
            (
                a - (a ** 2 + b ** 2 - c ** 2) ** 0.5
            ),
            (
                b + c
            )
        )
        d2 = tidy_up_angle(d2)

        assert d1 >= 0 or d2 >= 0
        if d1 < 0:
            d = d2
        elif d2 < 0:
            d = d1
        else:
            d = min(d1, d2)

        x = d / dogleg * delta_md

        if node_origin:
            x -= survey.md[idx] - node_origin.md

        assert x <= delta_md

    interpolated_survey = _interpolate_survey(survey, x=x, index=idx)

    interpolated = True if x > 0 else False
    node = get_node(interpolated_survey, 1, interpolated=interpolated)

    return node


def slice_survey(survey, start, stop=None):
    """
    Take a slice from a welleng.survey.Survey object.

    Parameters
    ----------
        survey: welleng.survey.Survey object
        start: int
            The start index of the desired slice.
        stop: int (default: None)
            The stop index of the desired slice, else the remainder of
            the well bore TD is the default.

    Returns
    -------
        s: welleng.survey.Survey object
            A survey object of the desired slice is returned.
    """
    if stop is None:
        stop = start + 2
    md, inc, azi = survey.survey_rad[start:stop].T
    nevs = np.array([survey.n, survey.e, survey.tvd]).T[start:stop]
    n, e, tvd = nevs.T

    # Handle `None` values:
    cov_hla = None if survey.cov_hla is None else survey.cov_hla[start:stop]
    cov_nev = None if survey.cov_nev is None else survey.cov_nev[start:stop]

    s = Survey(
        md=md,
        inc=inc,
        azi=azi,
        n=n,
        e=e,
        tvd=tvd,
        header=survey.header,
        radius=survey.radius[start:stop],
        cov_hla=cov_hla,
        cov_nev=cov_nev,
        start_nev=[n[0], e[0], tvd[0]],
        deg=False,
        unit=survey.unit,
    )

    return s


def make_cov(a, b, c, diag=False):
    """
    Make a covariance matrix from the 1-sigma errors.

    Parameters
    ----------
        a: (,n) list or array of floats
            Errors in H or N/y axis.
        b: (,n) list or array of floats
            Errors in L or E/x axis.
        c: (,n) list or array of floats
            Errors in A or V/TVD axis.
        diag: boolean (default=False)
            If true, only the lead diagonal is calculated
            with zeros filling the remainder of the matrix.

    Returns
    -------
        cov: (n,3,3) np.array
    """

    if diag:
        z = np.zeros_like(np.array([a]).reshape(-1))
        cov = np.array([
            [a * a, z, z],
            [z, b * b, z],
            [z, z, c * c]
        ]).T
    else:
        cov = np.array([
            [a * a, a * b, a * c],
            [a * b, b * b, b * c],
            [a * c, b * c, c * c]
        ]).T

    return cov


def make_long_cov(arr):
    """
    Make a covariance matrix from the half covariance 1sigma data.
    """
    aa, ab, ac, bb, bc, cc = np.array(arr).T
    cov = np.array([
        [aa, ab, ac],
        [ab, bb, bc],
        [ac, bc, cc]
    ]).T

    return cov


class SplitSurvey:
    def __init__(
        self,
        survey,
    ):
        self.md1, self.inc1, self.azi1 = survey.survey_rad[:-1].T
        self.md2, self.inc2, self.azi2 = survey.survey_rad[1:].T
        self.delta_azi = self.azi2 - self.azi1
        self.delta_inc = self.inc2 - self.inc1

        self.vec1_xyz = survey.vec_xyz[:-1]
        self.vec1_nev = get_nev(self.vec1_xyz)
        self.vec2_xyz = survey.vec_xyz[1:]
        self.vec2_nev = get_nev(self.vec2_xyz)
        self.dogleg = survey.dogleg[1:]


def get_circle_radius(survey, **targets):
    # TODO: add target data to sections
    ss = SplitSurvey(survey)

    y1, x1, z1 = np.cross(ss.vec1_nev, survey.normals).T
    y2, x2, z2 = np.cross(ss.vec2_nev, survey.normals).T

    b1 = np.array([y1, x1, z1]).T
    b2 = np.array([y2, x2, z2]).T
    nev = np.array([survey.n, survey.e, survey.tvd]).T

    cc1 = (
        nev[:-1] - b1
        / np.linalg.norm(b1, axis=1).reshape(-1, 1)
        * survey.curve_radius[:-1].reshape(-1, 1)
    )
    cc2 = (
        nev[1:] - b2
        / np.linalg.norm(b2, axis=1).reshape(-1, 1)
        * survey.curve_radius[1:].reshape(-1, 1)
    )

    starts = np.vstack((cc1, cc2))
    ends = np.vstack((nev[:-1], nev[1:]))

    return (starts, ends)


def get_sections(survey, rtol=1e-1, atol=1e-1, dls_cont=False, **targets):
    """
    Tries to discretize a survey file into hold or curve sections. These
    sections can then be used to generate a WellPlan object to generate a
    .wbp format file for import into Landmark COMPASS, thus converting a
    survey file to an editable well trajectory.

    Note that this is in development and only tested on output from planning
    software. In its current form it likely won't be too successful on
    "as drilled" surveys (but optimizing the tolerances may help).

    Parameters
    ----------
    survey: welleng.survey.Survey object
    rtol: float (default: 1e-1)
        The relative tolerance when comparing the normals using the
        numpy.isclose() function.
    atol: float (default: 1e-2)
        The absolute tolerance when comparing the normals using the
        numpy.isclose() function.
    dls_cont: bool
        Whether to explicitly check for dls continuity. May results in a
        larger number of control points but a trajectory that is a closer
        fit to the survey.
    **targets: list of Target objects
        Not supported yet...

    Returns:
    --------
    sections: list of welleng.exchange.wbp.TurnPoint objects
    """
    # it turns out that since the well is being split into "holds" and "turns"
    # that the method can always be "920", since even a hold can be expressed
    # as an [md, inc, azi]. This simplifies things greatly!

    METHOD = "920"  # the COMPASS method for minimum curvature

    # TODO: add target data to sections
    # ss = SplitSurvey(survey)

    # check for DLS continuity
    if not dls_cont:
        # dls_cont = [True] * (len(survey.dls) - 2)
        dls_cont = np.full(len(survey.dls) - 2, True)
    else:
        upper = np.around(survey.dls[1:-1], decimals=2)
        lower = np.around(survey.dls[2:], decimals=2)
        # dls_cont = [
        #     True if u == l else False
        #     for u, l in zip(upper, lower)
        # ]
        dls_cont = np.equal(upper, lower)

    continuous = np.all((
        np.all(
            np.isclose(
                survey.normals[:-1],
                survey.normals[1:],
                rtol=rtol, atol=atol,
                equal_nan=True
            ), axis=-1
        ),
        dls_cont
    ), axis=0)

    starts = np.concatenate((
        np.array([0]),
        np.where(continuous is False)[0] + 1,
        np.array([len(survey.md) - 1])
    ))

    actions = ["hold"]
    actions.extend([
        "hold" if d == 0.0 else "curve"
        for d in survey.dogleg[starts[:-1] + 1]
    ])

    sections = []
    tie_on = True
    # for i, (s, e, a) in enumerate(zip(starts, ends, actions)):
    for i, (s, a) in enumerate(zip(starts, actions)):
        md = survey.md[s]
        inc = survey.inc_deg[s]
        azi = survey.azi_grid_deg[s]
        x = survey.e[s]
        y = survey.n[s]
        z = -survey.tvd[s]
        location = [x, y, z]

        if survey.unit == 'meters':
            denominator = 30
        else:
            denominator = 100

        if a == "hold" or tie_on or i == 0:
            dls = 0.0
            toolface = 0.0
            build_rate = 0.0
            turn_rate = 0.0
            method = METHOD
        else:
            # COMPASS appears to look back, i.e. at a design point in the
            # well plan it looks back to what the dls and toolface was
            # required to get to that point, so need to give it the data from
            # the previous start point.
            lb = starts[i - 1]
            method = METHOD
            dls = survey.dls[s]
            toolface = abs(np.degrees(survey.toolface[starts[i - 1]]))

            coeff = get_toolface_coeff(sections, azi)

            toolface *= coeff

            # looks like the toolface is in range -180 to 180 in the .wbp file
            # toolface = toolface - 360 if toolface > 180 else toolface
            delta_md = md - survey.md[lb]

            # TODO: should sum this line by line to avoid issues with long
            # sections
            build_rate = abs(
                (survey.inc_deg[s] - survey.inc_deg[lb])
                / delta_md * denominator
            )

            # TODO: should sum this line by line to avoid issues with long
            # sections need to be careful with azimuth straddling north
            delta_azi_1 = survey.azi_grid_deg[s] - survey.azi_grid_deg[lb]
            if delta_azi_1 < -180:
                delta_azi_1 += 360
            if delta_azi_1 > 180:
                delta_azi_1 -= 360

            delta_azi_2 = 360 - delta_azi_1
            delta_azi = min(delta_azi_1, delta_azi_2)
            turn_rate = delta_azi / delta_md * denominator

        section = TurnPoint(
            md=md,
            inc=inc,
            azi=azi,
            build_rate=build_rate,
            turn_rate=turn_rate,
            dls=dls,
            toolface=toolface,
            method=method,
            target=None,
            tie_on=tie_on,
            location=location
        )

        sections.append(section)

        # Repeat the first section so that creating .wbp works
        if tie_on:
            section.method = '2'
            sections.append(section)
            sections[-1].tie_on = False

        tie_on = False

    return sections


def get_toolface_coeff(sections, azi):

    azi_p = sections[-1].azi
    if azi - azi_p < -180:
        return 1
    elif azi - azi_p > 180:
        return -1
    else:
        with np.errstate(all='ignore'):
            coeff = (azi - azi_p) / abs(azi - azi_p)
    if np.isnan(coeff):
        return 1

    return coeff


def get_unit(unit: str) -> Union[str, None]:
    if unit in ['m', 'meters']:
        return 'meters'
    elif unit in ['ft', 'feet']:
        return 'feet'
    else:
        return None


def make_survey_header(data):
    """
    Takes a dictionary of survey header data with the same keys as the
    SurveyHeader class properties and returns a SurveyHeader object.
    """
    sh = SurveyHeader()

    for k, v in data.items():
        setattr(sh, k, v)

    return sh


def export_csv(
    survey, filename, tolerance=0.1, dls_cont=False, decimals=3, **kwargs
):
    """
    Function to export a minimalist (only the control points - i.e. the
    begining and end points of hold and/or turn sections) survey to input into
    third party trajectory planning software.

    Parameters
    ----------
    survey: welleng.survey.Survey object
    filename: str
        The path and filename for saving the text file.
    tolerance: float (default: 0.1)
        How close the the final N, E, TVD position of the minimalist survey
        should be to the original survey point (e.g. within 1 meter)
    dls_cont: bool
        Whether to explicitly check for dls continuity. May result in a
        larger number of control points but a trajectory that is a closer
        fit to the survey.
    decimals: int (default: 3)
        Number of decimal places provided in the output file listing
    """

    start_tol = 0

    res = minimize(
        func, start_tol, args=(survey, dls_cont, tolerance), method='SLSQP',
        bounds=[[0, 1.0]], options={'eps': 0.001}
    )

    data = get_data(
        res.x[0], survey, dls_cont
    )

    headers = ','.join([
        'MD',
        'INC (deg)',
        'AZI (deg)',
        'NORTHING (m)',
        'EASTING (m)',
        'TVDSS (m)',
        'DLS',
        'TOOLFACE',
        'BUILD RATE',
        'TURN RATE'
    ])

    if filename is None:
        try:
            import pandas as pd

            df = pd.DataFrame(
                data,
                columns=headers.split(',')
            )
            return df
        except ImportError:
            print("Missing pandas dependency")

    author = kwargs.get('author', 'Jonny Corcutt')
    comments = [
        f"welleng, version: {__version__}\n"
        f"author, {author}\n"
    ]
    comments.extend([
        f"{k}, {v}\n" for k, v in vars(survey.header).items()
    ])
    comments += "\n"
    comments = ''.join(comments)

    np.savetxt(
        filename,
        data,
        delimiter=',',
        fmt=f"%.{decimals}f",
        header=headers,
        comments=comments
    )


def get_data(tol, survey, dls_cont):

    rtol = atol = tol

    sections = survey._get_sections(rtol=rtol, atol=atol, dls_cont=dls_cont)

    data = [[
        tp.md,
        tp.inc,
        tp.azi,
        tp.location[1],
        tp.location[0],
        tp.location[2],
        tp.dls,
        tp.toolface,
        tp.build_rate,
        tp.turn_rate,
    ] for tp in sections]

    data = np.vstack(data[1:])

    return data


def func(x0, survey, dls_cont, tolerance):

    data = get_data(x0, survey, dls_cont)

    md, inc, azi, n, e, tvd, dls, tf, br, tr = data.T
    nev = np.array([survey.n, survey.e, survey.tvd]).T

    s = Survey(
        md=md,
        inc=inc,
        azi=azi,
        start_nev=nev[0],
        header=survey.header
    )

    s_nev = np.array([s.n, s.e, s.tvd]).T

    diff = abs(
        tolerance - np.amax(np.absolute(s_nev[-1] - nev[-1]))
    )

    return diff


def _remove_duplicates(md, inc, azi):
    arr = np.array([md, inc, azi]).T
    upper = arr[:-1]
    lower = arr[1:]

    temp = np.vstack((
        upper[0],
        lower[lower[:, 0] != upper[:, 0]]
    ))

    return temp.T


def from_connections(
        section_data,
        step=None,
        survey_header=None,
        start_nev=None,
        start_xyz=None,
        start_cov_nev=None,
        radius=10,
        deg=False,
        error_model=None,
        depth_unit='meters',
        surface_unit='meters'
):
    """
    Constructs a well survey from a list of sections of control points.

    Parameters
    ----------
        section_data: list of dicts with section data
        start_nev: (3) array of floats (default: [0,0,0])
            The starting position in NEV coordinates.
        radius: float (default: 10)
            The radius is passed to the `welleng.survey.Survey` object
            and represents the radius of the wellbore. It is also used
            when visualizing the results, so can be used to make the
            wellbore *thicker* in the plot.

    Results
    -------
        survey: `welleng.survey.Survey` object
    """
    start_xyz = start_xyz or [0., 0., 0.]
    start_nev = start_nev or [0., 0., 0.]

    if type(section_data) is not list:
        section_data = [section_data]
    section_data_interp = interpolate_well(section_data, step)
    # generate lists for survey
    md, inc, azi = np.vstack([np.array(list(zip(
            s['md'].tolist(),
            s['inc'].tolist(),
            s['azi'].tolist(),
        )))
        for s in section_data_interp
    ]).T

    # remove duplicates
    md, inc, azi = _remove_duplicates(md, inc, azi)

    if survey_header is None:
        survey_header = SurveyHeader(
            depth_unit=depth_unit,
            surface_unit=surface_unit
        )

    survey = Survey(
        md=md,
        inc=inc,
        azi=azi,
        start_nev=list(section_data[0].pos1 + start_nev),
        start_xyz=start_xyz,
        start_cov_nev=start_cov_nev,
        deg=deg,
        radius=radius,
        header=survey_header,
        error_model=error_model,
        unit=depth_unit
    )

    return survey


def interpolate_survey(survey, step=30, dls=1e-8):
    '''
    Interpolate a sparse survey with the desired md step.

    Parameters
    ----------
    survey: welleng.survey.Survey object
    step: float (default=30)
        The desired delta md between stations.
    dls: float (default=0.01)
        The design DLS used to calculate the minimum curvature. This will be
        the minimum DLS used to fit a curve between stations so should be set
        to a small value to ensure a continuous curve is fit without any
        tangent sections.

    Returns
    -------
    survey_interpolated: welleng.survey.Survey object
        Note that a `interpolated` property is added indicating if the survey
        stations is interpolated (True) or not (False).
    '''
    if survey.header.azi_reference == 'true':
        azi = survey.azi_true_rad
    elif survey.header.azi_reference == 'grid':
        azi = survey.azi_grid_rad
    else:
        azi = survey.azi_mag_rad

    s = np.array([survey.md, survey.inc_rad, azi]).T

    s_upper = s[:-1]
    s_lower = s[1:]
    well = []

    for i, (u, l) in enumerate(zip(s_upper, s_lower)):
        if i == 0:
            node1 = Node(
                pos=survey.start_nev,
                md=u[0],
                inc=u[1],
                azi=u[2],
                degrees=False,
                unit=survey.unit
            )
        else:
            node1 = well[-1].node_end
        node2 = Node(
            md=l[0],
            inc=l[1],
            azi=l[2],
            degrees=False,
            unit=survey.unit
        )
        c = Connector(
            node1=node1,
            node2=node2,
            dls_design=dls,
            degrees=False,
            force_min_curve=True,
            unit=survey.unit
        )
        well.append(c)

    survey_interpolated = from_connections(
        well,
        step=step,
        start_xyz=list(survey.start_xyz),
        survey_header=survey.header,
        error_model=None
    )

    survey_interpolated.interpolated = [
        False if md in survey.md else True
        for md in survey_interpolated.md
    ]

    i = -1
    radii = []
    cov_nev = []
    for (md, boolean) in zip(
        survey_interpolated.md,
        survey_interpolated.interpolated
    ):
        if not boolean:
            i += 1
            if survey.error_model is not None:
                # interpolate covariance error between survey stations
                j = 1 if i < len(survey.md) - 1 else 0
                delta_md = survey.md[i + j] - survey.md[i]
                delta_cov_nev = (
                    survey.cov_nev[i + j] - survey.cov_nev[i]
                )
                unit_cov_nev = (
                    delta_cov_nev / delta_md
                    if j == 1
                    else 0
                )
        radii.append(survey.radius[i])
        if survey.error_model is not None:
            cov_nev.append(
                survey.cov_nev[i]
                + (
                    (md - survey.md[i]) * unit_cov_nev
                )
            )
    survey_interpolated.radius = np.array(radii)
    if bool(cov_nev):
        survey_interpolated.cov_nev = np.array(cov_nev)
        survey_interpolated.cov_hla = NEV_to_HLA(
            survey_interpolated.survey_rad,
            survey_interpolated.cov_nev.T
        ).T

    return survey_interpolated


def get_node_tvd(survey, node1, node2, tvd, node_origin):
    node2.pos_nev, node2.pos_xyz = None, None
    c = Connector(node1=node1, node2=node2, dls_design=1e-8)
    s = from_connections(c, step=None)
    node_new = interpolate_tvd(s, tvd, node_origin=node_origin)

    return node_new


def interpolate_survey_tvd(survey, start=None, stop=None, step=10):
    """
    """
    tvds = [start] if start is not None else [survey.tvd[0]]
    nodes = []

    for i, md2 in enumerate(survey.md):
        if i == 0:
            nodes.append(get_node(survey, i))
            continue
        node_origin = nodes[-1]
        node2_master = survey.interpolate_md(md2)

        while 1:
            node1 = nodes[-1]
            node2 = copy(node2_master)
            if np.isclose(node1.md, md2):
                node1.interpolated = False
                break

            # check if heading upwards
            if node1.pos_nev[2] > tvds[-1] >= node2.pos_nev[2]:
                tvd = tvds[-1]
                node_new = get_node_tvd(survey, node1, node2, tvd, node_origin)
                node_new.interpolated = True
                nodes.append(node_new)
                tvds.append(tvd - step)
            elif node1.pos_nev[2] < (tvds[-1] + step) <= node2.pos_nev[2]:
                tvd = tvds[-1] + step
                node_new = get_node_tvd(survey, node1, node2, tvd, node_origin)
                node_new.interpolated = True
                nodes.append(node_new)
                tvds.append(tvd)
            else:
                nodes.append(node2_master)
                tvds.append(tvds[-1])
                break

    md, inc, azi, interpolated = np.array([
        [n.md, n.inc_rad, n.azi_rad, n.interpolated]
        for n in nodes
    ]).T

    s_interp = Survey(
        md=md,
        inc=inc,
        azi=azi,
        interpolated=interpolated,
        deg=False,
        header=survey.header
    )

    return s_interp


def project_ahead(pos, vec, delta_md, dls, toolface, md=0.0):
    """
    Apply a simple arc or hold from a current position and vector.

    Parameters
    ----------
    pos: (3) array of floats
        Current position in n, e, tvd coordinates.
    vec: (3) array of floats
        Current vector in n, e, tvd coordinates.
    delta_md: float
        The desired along hole projection length.
    dls: float
        The desired dogleg severity of the projection. Entering 0.0 will
        result in a hold section.
    toolface: float
        The desired toolface for the projection.
    md: float (optional)
        The current md if applicable.

    Returns
    -------
    node: welleng.node.Node object
    """
    if dls > 0:
        radius = radius_from_dls(dls)
        dogleg = np.radians(delta_md / 30 * dls)

        pos_temp = np.array([
            np.cos(dogleg),
            0.,
            np.sin(dogleg)
        ]) * radius
        pos_temp[0] = radius - pos_temp[0]

        vec_temp = np.array([
            np.sin(dogleg),
            0.,
            np.cos(dogleg)
        ])

        inc, azi = get_angles(vec, nev=True).reshape(2)

        angles = [
            toolface,
            inc,
            azi
        ]

        r = R.from_euler('zyz', angles, degrees=False)

        pos_new, vec_new = r.apply(np.vstack((pos_temp, vec_temp)))
        pos_new += pos

    else:
        # if dls is 0 then it's a hold
        pos_new = pos + vec * delta_md
        vec_new = vec

    node = Node(
        pos=pos_new,
        vec=vec_new,
        md=md + delta_md,
    )

    return node


def project_to_target(
    survey,
    node_target,
    dls_design=3.0,
    delta_md=None,
    dls=None, toolface=None,
    step=30,
):
    """
    Project a wellpath from the end of a current survey to a target, taking
    account of the location of the bit relative to the surveying tool if the
    `delta_md` property is not `None`.

    Parameters
    ----------
    survey: welleng.survey.Survey obj
    node_target: welleng.node.Node obj
    dls_design: float
        The dls from which to construct the projected wellpath.
    delta_md: float
        The along hole length from the surveying sensor to the bit.
    dls: float
        The desired dogleg severity for the projection from the survey tool
        to the bit. Entering 0.0 will result in a hold section.
    toolface: float
        The desired toolface for the projection from the survey tool to the
        bit.
    step: float
        The desired survey interval for the projected wellpath to the target.

    Returns
    -------
    node: welleng.survey.Survey obj
    """
    connectors = []
    node_start = Node(
            pos=survey.pos_nev[-1], vec=survey.vec_nev[-1], md=survey.md[-1]
        )
    if dls is None:
        dls = survey.dls[-1]
    if toolface is None:
        toolface = survey.toolface[-1]
    if survey.cov_nev is not None:
        cov_nev = survey.cov_nev[-1]
    else:
        cov_nev = None

    # first project to bit if delta_md is defined
    if delta_md is not None:
        node_bit = project_ahead(
            survey.pos_nev[-1],
            survey.vec_nev[-1],
            delta_md,
            dls,
            toolface,
            survey.md[-1]
        )
        node_bit.pos_nev, node_bit.pos_xyz = None, None
        connectors.append(
            Connector(node_start, node_bit, dls_design=dls_design)
        )
        node_bit = connectors[-1].node_end
    else:
        node_bit = node_start

    connectors.append(
        Connector(
            node_bit, node_target, dls_design
        )
    )
    survey_to_target = from_connections(
        connectors,
        step=step,
        survey_header=survey.header,
        start_cov_nev=cov_nev,
        radius=survey.radius[-1], deg=False, error_model=survey.error_model,
        depth_unit=survey.header.depth_unit,
        surface_unit=survey.header.surface_unit
    )
    return survey_to_target


class SurveyData:
    def __init__(self, survey):
        """
        A class for extracting the minimal amount of data from a `Survey`
        object, with methods for combining data from a list of surveys that
        describe an entire well path.

        Parameters
        ----------
        survey : `welleng.survey.Survey`
        """
        self.header = survey.header
        self.md = survey.md
        self.inc = survey.inc_rad
        self.azi = getattr(
            survey, f"azi_{getattr(self.header, 'azi_reference')}_rad"
        )
        self.start_nev = survey.start_nev
        self.start_xyz = survey.start_xyz
        self.cov_nev = survey.cov_nev
        self.cov_hla = survey.cov_hla
        self.radius = survey.radius

    def append_survey(self, survey):
        """
        Method to extract data from a survey and append it to
        the existing survey data existing in the instance.

        Parameters
        ----------
        survey : `welleng.survey.Survey`
        """
        self.md = np.hstack((self.md, survey.md[1:]))
        self.inc = np.hstack((self.inc, survey.inc_rad[1:]))
        self.azi = np.hstack(
            (
                self.azi,
                getattr(
                    survey, f"azi_{getattr(self.header, 'azi_reference')}_rad"
                )[1:]
            )
        )
        self.cov_nev = np.hstack(
            (
                self.cov_nev.reshape(-1),
                survey.cov_nev[1:].reshape(-1)
            )
        ).reshape(-1, 3, 3)
        self.cov_hla = np.hstack(
            (
                self.cov_hla.reshape(-1),
                survey.cov_hla[1:].reshape(-1)
            )
        ).reshape(-1, 3, 3)
        self.radius = np.hstack((self.radius, survey.radius[1:]))

    def get_survey(self):
        """
        Method to create a `welleng.survey.Survey` object from the survey
        data existing in the instance.

        Returns
        -------
        survey : `welleng.survey.Survey`
        """
        survey = Survey(
            md=self.md,
            inc=self.inc,
            azi=self.azi,
            deg=False,
            start_nev=self.start_nev,
            start_xyz=self.start_xyz,
            cov_nev=self.cov_nev,
            cov_hla=self.cov_hla,
            radius=self.radius,
            header=self.header
        )
        return survey


def splice_surveys(surveys):
    """
    Join together an ordered list of surveys for a well (for example, a list
    of surveys with a different error model for each survey).

    Parameters
    ----------
    surveys : list of `welleng.survey.Survey` objects
        The first survey in the list is assumed to be the shallowest and the
        survey `header` data is taken from this well. Subsequent surveys are
        assumed to be ordered by depth, with the first `md` of the next
        survey being equal to the last `md` of the previous survey.

    Returns
    -------
    spliced_survey : `welleng.survey.Survey` object
        A single survey consisting of the input surveys placed together.

    Notes
    -----
    The returned survey will include the covariance data describing the well
    bore uncertainty, but will not include the error models since these may
    be different for each well section.
    """
    assert type(surveys) is list, "Expected a list of surveys"
    assert type(surveys[0]) is Survey, "Expected a list of surveys"

    for i, s in enumerate(surveys):
        if i == 0:
            survey = SurveyData(s)
            continue
        survey.append_survey(s)

    return survey.get_survey()<|MERGE_RESOLUTION|>--- conflicted
+++ resolved
@@ -1,33 +1,34 @@
-import numpy as np
 import math
 from copy import copy
+
+import numpy as np
+
 try:
     from magnetic_field_calculator import MagneticFieldCalculator
     MAG_CALC = True
 except ImportError:
     MAG_CALC = False
 from datetime import datetime
+from typing import List, Union
+
 from scipy.optimize import minimize
 from scipy.spatial.transform import Rotation as R
-from typing import List, Union
-
-from .version import __version__
+
+from .connector import Connector, interpolate_well
+from .error import ERROR_MODELS, ErrorModel, ISCWSAErrorModel
+from .node import Node
 from .utils import (
+    HLA_to_NEV,
     MinCurve,
+    NEV_to_HLA,
+    get_angles,
     get_nev,
     get_vec,
-    get_angles,
-    HLA_to_NEV,
-    NEV_to_HLA,
     get_xyz,
-    radius_from_dls
+    radius_from_dls,
 )
-from .error import ErrorModel, ERROR_MODELS
-from .node import Node
-from .connector import Connector, interpolate_well
+from .version import __version__
 from .visual import figure
-from .units import ureg
-
 
 AZI_REF = ["true", "magnetic", "grid"]
 
@@ -131,7 +132,7 @@
         self.latitude = latitude if latitude is not None else 51.4934
         self.longitude = longitude if longitude is not None else 0.0098
         self.altitude = altitude if altitude is not None else 0.
-        self._get_date(survey_date)
+        self._set_date(survey_date)
         self.b_total = b_total
         self.earth_rate = earth_rate
         self.dip = dip
@@ -161,12 +162,12 @@
                     altitude=self.altitude,
                     date=self.survey_date
                 )
-            except: # noqa E722
+            except:  # noqa E722
                 result = calculator.calculate(
                     latitude=self.latitude,
                     longitude=self.longitude,
                     altitude=self.altitude,
-                    date=self._get_date(date=None)
+                    date=self._set_date(date=None)
                 )
         else:
             result = {
@@ -209,9 +210,9 @@
                 self.vertical_inc_limit
             )
 
-    def _get_date(self, date: str):
-        """
-        The function to get today's dat eof date as a string in the format of
+    def _set_date(self, date: str):
+        """
+        The function to get today's date as a string in the format of
         YYYY-MM-DD if date isn't provided.
         """
         if date is None:
@@ -248,7 +249,7 @@
         radius: Union[List[np.ndarray], None] = None,
         cov_nev: Union[List[np.ndarray], None] = None,
         cov_hla: Union[List[np.ndarray], None] = None,
-        error_model: 'str' = None,
+        error_model: ISCWSAErrorModel = None,
         start_xyz: list = [0., 0., 0.],
         start_nev: list = [0., 0., 0.],
         start_cov_nev=None,
@@ -356,14 +357,6 @@
             [self.md, self.inc_rad, self.azi_grid_rad]
         ).T
 
-<<<<<<< HEAD
-        self.n = n
-        self.e = e
-        self.tvd = tvd
-        self.x = x
-        self.y = y
-        self.z = z
-=======
         self.n = np.array(n) if n is not None else n
         self.e = np.array(e) if e is not None else e
         self.tvd = np.array(tvd) if tvd is not None else tvd
@@ -379,7 +372,6 @@
         self.x = np.array(x) if x is not None else x
         self.y = np.array(y) if y is not None else y
         self.z = np.array(z) if z is not None else z
->>>>>>> 00cd4b13
         if vec is not None:
             if nev:
                 self.vec_nev = vec
@@ -401,6 +393,7 @@
         error_models = ERROR_MODELS
         if error_model is not None:
             assert error_model in error_models, "Unrecognized error model"
+
         self.error_model = error_model
         self._get_errors()
 
@@ -633,6 +626,7 @@
             )
             t1 = np.nan_to_num(
                 t1,
+                # np.where(t1 < 0, t1 + 2 * np.pi, t1),
                 nan=np.nan
             )
             t2 = np.arctan2(
@@ -817,352 +811,6 @@
         )
         return survey
 
-<<<<<<< HEAD
-=======
-    def _get_vertical_section(self, *args, **kwargs):
-        """
-        Internal function to initiate the vertical section by calculating
-        the magnitude of the lateral displacement and, if a vertical section
-        azimuth is defined, calculating the vertical section lateral
-        component along the given vertical section azimuth (relative to the
-        defined reference azimuth).
-        """
-        self.hypot = np.hypot(
-            self.n[1:] - self.n[:-1],
-            self.e[1:] - self.e[:-1]
-        )
-
-        if self.header.vertical_section_azimuth is not None:
-            self.vertical_section = self.get_vertical_section(
-                self.header.vertical_section_azimuth, deg=False
-            )
-        else:
-            self.vertical_section = None
-
-    def get_vertical_section(self, vertical_section_azimuth, deg=True):
-        """
-        Calculate the vertical section.
-
-        Parameters
-        ----------
-        vertical_section_azimuth: float
-            The azimuth (relative to the reference azimuth defined in the
-            survey header) along which to calculate the vertical section
-            lateral displacement.
-        deg: boolean (default: True)
-            Indicates whether the vertical section azimuth parameter is in
-            degrees or radians (True or False respectively).
-
-        Returns
-        -------
-        result: (n, 1) ndarray
-        """
-        vertical_section_azimuth = (
-            vertical_section_azimuth if not deg
-            else math.radians(vertical_section_azimuth)
-        )
-        azi_temp = getattr(
-            self,
-            f"azi_{self.azi_ref_lookup[self.header.azi_reference]}_rad"
-        )
-        azi_temp[np.where(self.inc_rad == 0.0)] = (
-            vertical_section_azimuth
-        )
-        result = np.cos(
-            vertical_section_azimuth
-            - (azi_temp[1:] + azi_temp[:-1]) / 2
-        ) * self.hypot
-
-        result = np.cumsum(np.hstack(([0.0], result)))
-
-        return result
-
-    def set_vertical_section(self, vertical_section_azimuth, deg=True):
-        """
-        Sets the vertical_section_azimuth property in the survey header and
-        the vertical section data with the data calculated for the input
-        azimuth.
-
-        Parameters
-        ----------
-        vertical_section_azimuth: float
-            The azimuth (relative to the reference azimuth defined in the
-            survey header) along which to calculate the vertical section
-            lateral displacement.
-        deg: boolean (default: True)
-            Indicates whether the vertical section azimuth parameter is in
-            degrees or radians (True or False respectively).
-        """
-        self.header.vertical_section_azimuth = vertical_section_azimuth
-        self.vertical_section = self.get_vertical_section(
-            vertical_section_azimuth, deg
-        )
-
-    def modified_tortuosity_index(
-        self, rtol=1.0, data=False, **kwargs
-    ):
-        """
-        Convenient method for calculating the Tortuosity Index (TI) using a
-        modified version of the method described in the International
-        Association of Directional Drilling presentation
-        (https://www.iadd-intl.org/media/files/files/47d68cb4/iadd-luncheon-february-22-2018-v2.pdf)
-        by Pradeep Ashok et al.
-
-        Parameters
-        ----------
-        rtol: float
-            Relative tolerance when determining closeness of normal vectors.
-        atol: float
-            Absolute tolerance when determining closeness of normal vectors.
-        data: boolean
-            If true returns a dictionary of properties.
-
-        Returns
-        ti: (n,1) array or dict
-            Array of tortuosity index or a dict of results where:
-        """
-        return modified_tortuosity_index(
-            self, rtol=rtol, data=data, **kwargs
-        )
-
-    def tortuosity_index(self, rtol=1.0, data=False, **kwargs):
-        """
-        A modified version of the Tortuosity Index function originally
-        referenced in an IADD presentation on "Measuring Wellbore
-        Tortuosity" by Pradeep Ashok - https://www.iadd-intl.org/media/
-        files/files/47d68cb4/iadd-luncheon-february-22-2018-v2.pdf with
-        reference to the original paper "A Novel Method for the Automatic
-        Grading of Retinal Vessel Tortuosity" by Enrico Grisan et al.
-        In SPE/IADC-194099-MS there's mention that a factor of 1e7 is
-        applied to the TI result since the results are otherwise very small
-        numbers.
-        Unlike the documented version that uses delta inc and azi for
-        determining continuity and directional intervals (which are not
-        independent and so values are double dipped in 3D), this method
-        determines the point around which the well bore is turning and tests
-        for continuity of these points. As such, this function takes account
-        of torsion of the well bore and demonstrates that actual/drilled
-        trajectories are significantly more tortuous than planned
-        trajectories (intuitively).
-
-        Parameters
-        ----------
-        rtol: float
-            Relative tolerance when determining closeness of normal vectors.
-        atol: float
-            Absolute tolerance when determining closeness of normal vectors.
-        data: boolean
-            If true returns a dictionary of properties.
-
-        Returns
-        ti: (n,1) array
-            Array of tortuosity index or a dict or results.
-        """
-
-        return tortuosity_index(
-            self, rtol=rtol, data=data, **kwargs
-        )
-
-    def directional_difficulty_index(self, **kwargs):
-        """
-        Taken from IADC/SPE 59196 The Directional Difficulty Index - A
-        New Approach to Performance Benchmarking by Alistair W. Oag et al.
-
-        Returns
-        -------
-        data: (n) array of floats
-            The ddi for each survey station.
-        """
-
-        return directional_difficulty_index(self, **kwargs)
-
-
-def modified_tortuosity_index(
-    survey, rtol=1.0, data=False, **kwargs
-):
-    """
-    Method for calculating the Tortuosity Index (TI) using a modified
-    version of the method described in the International Association of
-    Directional Drilling presentation (https://www.iadd-intl.org/media/files/files/47d68cb4/iadd-luncheon-february-22-2018-v2.pdf)
-    by Pradeep Ashok et al.
-    """
-    # set default params
-    coeff = kwargs.get('coeff', 1.0)  # for testing dimensionlessness
-    kappa = kwargs.get('kapa', 1)
-
-    continuous, starts, mds, locs, n_sections, n_sections_arr = _get_ti_data(
-        survey, rtol
-    )
-
-    l_cs = (
-        survey.md[1:] - mds[n_sections_arr - 1]
-    ) / coeff
-    l_xs = np.linalg.norm(
-        survey.pos_nev[1:]
-        - np.array(locs)[n_sections_arr - 1],
-        axis=1
-    ) / coeff
-    b = (
-        (l_cs / l_xs) - 1
-    ) / l_cs
-    # )
-
-    cumsum = 0
-    a = []
-    for n in n_sections:
-        a.extend(
-            b[n_sections_arr == n]
-            + cumsum
-        )
-        cumsum = a[-1]
-    a = np.array(a)
-
-    mti = np.hstack((
-        np.array([0.0]),
-        (
-            # 1
-            (n_sections_arr / (n_sections_arr + 1))
-            * (kappa * ((survey.md[1:] - survey.md[0]) / coeff))
-            # * (kappa / (np.cumsum(survey.dogleg)[1:] + 1))
-            * a
-        )
-    ))
-
-    if data:
-        return {
-            'continuous': continuous, 'starts': starts, 'mds': mds,
-            'locs': locs, 'n_sections': n_sections,
-            'n_sections_arr': n_sections_arr, 'l_cs': l_cs, 'l_xs': l_xs,
-            'mti': mti
-        }
-
-    return mti
-
-
-def tortuosity_index(survey, rtol=1.0, data=False, **kwargs):
-    """
-    Method for calculating the Tortuosity Index (TI) as described in the 
-    International Association of Directional Drilling presentation
-    (https://www.iadd-intl.org/media/files/files/47d68cb4/iadd-luncheon-february-22-2018-v2.pdf)
-    by Pradeep Ashok et al.
-    """
-    # set default params
-    coeff = kwargs.get('coeff', 0.3048)  # for testing dimensionlessness
-    kappa = kwargs.get('kapa', 1e7)
-
-    continuous, starts, mds, locs, n_sections, n_sections_arr = _get_ti_data(
-        survey, rtol
-    )
-
-    l_cs = (survey.md[1:] - mds[n_sections_arr - 1]) / coeff
-    l_xs = np.linalg.norm(
-        survey.pos_nev[1:]
-        - np.array(locs)[n_sections_arr - 1],
-        axis=1
-    ) / coeff
-    b = (
-        (l_cs / l_xs) - 1
-    )
-
-    cumsum = 0
-    a = []
-    for n in n_sections:
-        a.extend(
-            b[n_sections_arr == n]
-            + cumsum
-        )
-        cumsum = a[-1]
-    a = np.array(a)
-
-    ti = np.hstack((
-        np.array([0.0]),
-        (
-            (n_sections_arr / (n_sections_arr + 1))
-            * (kappa / (survey.md[1:] - survey.md[0] / coeff))
-            * a
-        )
-    ))
-
-    if data:
-        return {
-            'continuous': continuous, 'starts': starts, 'mds': mds,
-            'locs': locs, 'n_sections': n_sections,
-            'n_sections_arr': n_sections_arr, 'l_cs': l_cs, 'l_xs': l_xs,
-            'ti': ti
-        }
-
-    return ti
-
-
-def directional_difficulty_index(survey, **kwargs):
-    """
-    Taken from IADC/SPE 59196 The Directional Difficulty Index - A
-    New Approach to Performance Benchmarking by Alistair W. Oag et al.
-    Parameters
-    ----------
-    survey: welleng.survey.Survey object
-    data: bool
-        If True, returns the ddi at each survey station.
-    Returns
-    -------
-    ddi: float
-        The ddi for the well at well (at TD).
-    data: (n) array of floats
-        The ddi for each survey station.
-    """
-    with np.errstate(divide='ignore', invalid='ignore'):
-        ddi = np.nan_to_num(np.log10(
-            (
-                (survey.md * ureg.meters).to('ft').m
-                * (
-                    np.linalg.norm(
-                        (survey.n, survey.e), axis=0
-                    ) * ureg.meters
-                ).to('ft').m
-                * np.cumsum(np.degrees(survey.dogleg))
-            )
-            / (survey.tvd * ureg.meters).to('ft').m
-        ), nan=0.0, posinf=0.0, neginf=0.0)
-
-    return ddi
-
-
-def _get_ti_data(survey, rtol):
-    # tol_0 = np.full((len(survey.md) - 2, 3), rtol)
-    # delta_md = (survey.md[2:] - survey.md[1:-1]).reshape(-1, 1)
-    # delta_norm = survey.normals[1:] - survey.normals[:-1]
-    # tol_norm = tol_0 * np.sin(delta_md / 30)
-
-    # continuous = (
-    #     (delta_norm / 30 * delta_md <= tol_norm).all(axis=-1) | (
-    #         np.isnan(survey.normals[1:]).all(axis=-1)
-    #         & np.isnan(survey.normals[:-1]).all(axis=-1)
-    #     )
-    # )
-    continuous = np.all(
-        np.isclose(
-            survey.normals[:-1],
-            survey.normals[1:],
-            equal_nan=True,
-            rtol=rtol, atol=rtol
-        ), axis=-1
-    )
-
-    starts = np.concatenate((
-        np.array([0]),
-        np.where(continuous == False)[0] + 1,
-    ))
-
-    mds = survey.md[starts]
-    locs = survey.pos_nev[starts]
-    n_sections = np.arange(1, len(starts) + 1, 1)
-    n_sections_arr = np.searchsorted(mds, survey.md[1:])
-
-    return (
-        continuous, starts, mds, locs, n_sections, n_sections_arr
-    )
-
->>>>>>> 00cd4b13
 
 class TurnPoint:
     def __init__(
@@ -1709,11 +1357,13 @@
     azi_p = sections[-1].azi
     if azi - azi_p < -180:
         return 1
-    elif azi - azi_p > 180:
+
+    if azi - azi_p > 180:
         return -1
-    else:
-        with np.errstate(all='ignore'):
-            coeff = (azi - azi_p) / abs(azi - azi_p)
+
+    with np.errstate(all='ignore'):
+        coeff = (azi - azi_p) / abs(azi - azi_p)
+
     if np.isnan(coeff):
         return 1
 
