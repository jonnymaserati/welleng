--- conflicted
+++ resolved
@@ -3,7 +3,6 @@
 
 build
 dist
-<<<<<<< HEAD
 *.egg-info/
 
 iframe_figures
@@ -13,15 +12,4 @@
 work
 
 key.asc
-.~*
-=======
-*.egg-info
-
-iframe_figures/
-data/output/*
-reference
-blender/
-work
-
-key.asc
->>>>>>> 937ee2de
+.~*